/*~-------------------------------------------------------------------------~~*
 * Copyright (c) 2016 Los Alamos National Laboratory, LLC
 * All rights reserved
 *~-------------------------------------------------------------------------~~*/
////////////////////////////////////////////////////////////////////////////////
/// \file
/// \brief Simple tasks related to solving full hydro solutions.
////////////////////////////////////////////////////////////////////////////////

#pragma once

// hydro includes
#include "types.h"

// system includes
#include <iomanip>

namespace apps {
namespace hydro {

////////////////////////////////////////////////////////////////////////////////
//! \brief The main task for setting initial conditions
//!
//! \param [in,out] mesh the mesh object
//! \param [in]     ics  the initial conditions to set
//! \return 0 for success
////////////////////////////////////////////////////////////////////////////////
template< typename T, typename F >
int32_t initial_conditions( T & mesh, F && ics ) {

  // type aliases
  using counter_t = typename T::counter_t;
  using real_t = typename T::real_t;
  using vector_t = typename T::vector_t;

  // get the current time
  auto soln_time = mesh.time();

  // get the collection accesor
  auto d = flecsi_get_accessor( mesh, hydro, density,    real_t, dense, 0 );
  auto p = flecsi_get_accessor( mesh, hydro, pressure,   real_t, dense, 0 );
  auto v = flecsi_get_accessor( mesh, hydro, velocity, vector_t, dense, 0 );

  auto xc = flecsi_get_accessor( mesh, mesh, cell_centroid, vector_t, dense, 0 );

  auto cs = mesh.cells();
  auto num_cells = cs.size();

  // This doesn't work with lua input
  //#pragma omp parallel for
  for ( counter_t i=0; i<num_cells; i++ ) {
    auto c = cs[i];
    std::tie( d[c], v[c], p[c] ) = std::forward<F>(ics)( xc[c], soln_time );
  }

  return 0;
}


////////////////////////////////////////////////////////////////////////////////
//! \brief The main task for updating the state using pressure.
//!
//! Updates the state from density and pressure and computes the new energy.
//!
//! \param [in,out] mesh the mesh object
//! \return 0 for success
////////////////////////////////////////////////////////////////////////////////
template< typename T, typename EOS >
int32_t update_state_from_pressure( T & mesh, const EOS * eos ) 
{

  // type aliases
  using counter_t = typename T::counter_t;
  using eqns_t = eqns_t<T::num_dimensions>;

  // get the collection accesor
<<<<<<< HEAD
=======
  auto eos = flecsi_get_accessor( mesh, hydro, eos, eos_t, global, 0 );
>>>>>>> 5dab75bd
  state_accessor<T> state( mesh );

  auto cs = mesh.cells();
  auto num_cells = cs.size();

  #pragma omp parallel for
  for ( counter_t i=0; i<num_cells; i++ ) {
    auto c = cs[i];
    auto u = state(c);
    eqns_t::update_state_from_pressure( u, *eos );
  }

  return 0;
}


////////////////////////////////////////////////////////////////////////////////
//! \brief The main task for updating the state from energy.
//!
//! Updates the state from density and energy and computes the new pressure.
//!
//! \param [in,out] mesh the mesh object
//! \return 0 for success
////////////////////////////////////////////////////////////////////////////////
template< typename T, typename EOS >
int32_t update_state_from_energy( T & mesh, const EOS * eos ) 
{

  // type aliases
  using counter_t = typename T::counter_t;
  using eqns_t = eqns_t<T::num_dimensions>;

  // get the collection accesor
<<<<<<< HEAD
=======
  auto eos = flecsi_get_accessor( mesh, hydro, eos, eos_t, global, 0 );
>>>>>>> 5dab75bd
  state_accessor<T> state( mesh );

  // get the cells
  auto cs = mesh.cells();
  auto num_cells = cs.size();

  #pragma omp parallel for
  for ( counter_t i=0; i<num_cells; i++ ) {
    auto c = cs[i];
    auto u = state(c);
    eqns_t::update_state_from_energy( u, *eos );
  }

  return 0;
}


////////////////////////////////////////////////////////////////////////////////
//! \brief The main task to compute the time step size.
//!
//! \tparam E  The equation of state object to use.
//! \param [in,out] mesh the mesh object
//! \return 0 for success
////////////////////////////////////////////////////////////////////////////////
template< typename E, typename T >
int32_t evaluate_time_step( T & mesh ) {

  // type aliases
  using  counter_t = typename T::counter_t;
  using   real_t = typename T::real_t;
  using vector_t = typename T::vector_t;

  // access what we need
  state_accessor<T> state( mesh );

  auto delta_t = flecsi_get_accessor( mesh, hydro, time_step, real_t, global, 0 );
  const auto cfl = flecsi_get_accessor( mesh, hydro, cfl, real_t, global, 0 );
 
  auto area   = mesh.face_areas();
  auto normal = mesh.face_normals();
  auto volume = mesh.cell_volumes();
 
  // Loop over each cell, computing the minimum time step,
  // which is also the maximum 1/dt
  real_t dt_inv(0);

  // get the cells
  auto cs = mesh.cells();
  auto num_cells = cs.size();

  #pragma omp parallel for reduction(max:dt_inv)
  for ( counter_t i=0; i<num_cells; i++ ) {
    auto c = cs[i];

    // get cell properties
    auto u = state( c );

    // loop over each face
    for ( auto f : mesh.faces(c) ) {
      // estimate the length scale normal to the face
      auto delta_x = volume[c] / area[f];
      // compute the inverse of the time scale
      auto dti =  E::fastest_wavespeed(u, normal[f]) / delta_x;
      // std::cout << dti << " " << delta_x << std::endl;
      // check for the maximum value
      dt_inv = std::max( dti, dt_inv );
    } // edge

  } // cell

  assert( dt_inv > 0 && "infinite delta t" );

  // invert dt and apply cfl
  *delta_t = static_cast<real_t>(cfl) / dt_inv;

  return 0;

}

////////////////////////////////////////////////////////////////////////////////
//! \brief The main task to evaluate fluxes at each face.
//!
//! \param [in,out] mesh the mesh object
//! \return 0 for success
////////////////////////////////////////////////////////////////////////////////
template< typename T >
int32_t evaluate_fluxes( T & mesh ) {

  // type aliases
  using counter_t = typename T::counter_t;
  using vector_t = typename T::vector_t;
  using eqns_t = eqns_t<T::num_dimensions>;
  using flux_data_t = flux_data_t<T::num_dimensions>;

  // access what we need
  auto flux = flecsi_get_accessor( mesh, hydro, flux, flux_data_t, dense, 0 );
  state_accessor<T> state( mesh );

  auto area   = mesh.face_areas();
  auto normal = mesh.face_normals();

  //----------------------------------------------------------------------------
  // TASK: loop over each edge and compute/store the flux
  // fluxes are stored on each edge
 
  // get the faces
  auto fs = mesh.faces();
  auto num_faces = fs.size();

  //for ( auto fit = fs.begin(); fit < fs.end(); ++fit  ) {

  #pragma omp parallel for
  for ( counter_t i=0; i<num_faces; i++ ) {
    auto f = fs[i];

    // get the cell neighbors
    auto cells = mesh.cells(f);
    auto num_cells = cells.size();


    // get the left state
    auto w_left = state( cells[0] );    

    // compute the face flux
    //
    // interior cell
    if ( num_cells == 2 ) {
      auto w_right = state( cells[1] );
      flux[f] = flux_function<eqns_t>( w_left, w_right, normal[f] );
    } 
    // boundary cell
    else {
      flux[f] = boundary_flux<eqns_t>( w_left, normal[f] );
    }
    
    // scale the flux by the face area
    flux[f] *= area[f];

    // std::cout << flux[f] << std::endl;
    
  } // for
  //----------------------------------------------------------------------------

  return 0;
}

////////////////////////////////////////////////////////////////////////////////
//! \brief The main task to update the solution in each cell.
//!
//! \param [in,out] mesh the mesh object
//! \return 0 for success
////////////////////////////////////////////////////////////////////////////////
template< typename T >
int32_t apply_update( T & mesh ) {

  // type aliases
  using counter_t = typename T::counter_t;
  using real_t = typename T::real_t;
  using flux_data_t = flux_data_t<T::num_dimensions>;
  using eqns_t = eqns_t<T::num_dimensions>;

  // access what we need
  auto flux = flecsi_get_accessor( mesh, hydro, flux, flux_data_t, dense, 0 );
  state_accessor<T> state( mesh );
  
  auto volume = mesh.cell_volumes();

  // read only access
  const auto delta_t = flecsi_get_accessor( mesh, hydro, time_step, real_t, global, 0 );

  //----------------------------------------------------------------------------
  // Loop over each cell, scattering the fluxes to the cell

  auto cs = mesh.cells();
  auto num_cells = cs.size();

  #pragma omp parallel for
  for ( counter_t i=0; i<num_cells; i++ ) {
    
    auto c = cs[i];
    flux_data_t delta_u( 0 );

    // loop over each connected edge
    for ( auto f : mesh.faces(c) ) {
      
      // get the cell neighbors
      auto neigh = mesh.cells(f);
      auto num_neigh = neigh.size();

      // add the contribution to this cell only
      if ( neigh[0] == c )
        delta_u -= flux[f];
      else
        delta_u += flux[f];

    } // edge

    // now compute the final update
    delta_u *= static_cast<real_t>(delta_t)/volume[c];

    // apply the update
    auto u = state( c );
    eqns_t::update_state_from_flux( u, delta_u );


  } // for
  //----------------------------------------------------------------------------

  return 0;

}

////////////////////////////////////////////////////////////////////////////////
//! \brief Output the solution.
//!
//! \param [in] mesh the mesh object
//! \return 0 for success
////////////////////////////////////////////////////////////////////////////////
template< typename T >
int32_t output( T & mesh, 
                const std::string & prefix, 
                const std::string & postfix, 
                size_t output_freq ) 
{

  if ( output_freq < 1 ) return 0;

  auto cnt = mesh.time_step_counter();
  if ( cnt % output_freq != 0 ) return 0;

  std::stringstream ss;
  ss << prefix;
  ss << std::setw( 7 ) << std::setfill( '0' ) << cnt++;
  ss << "."+postfix;
  
  mesh::write_mesh( ss.str(), mesh );
  
  return 0;
}

} // namespace hydro
} // namespace apps<|MERGE_RESOLUTION|>--- conflicted
+++ resolved
@@ -74,10 +74,6 @@
   using eqns_t = eqns_t<T::num_dimensions>;
 
   // get the collection accesor
-<<<<<<< HEAD
-=======
-  auto eos = flecsi_get_accessor( mesh, hydro, eos, eos_t, global, 0 );
->>>>>>> 5dab75bd
   state_accessor<T> state( mesh );
 
   auto cs = mesh.cells();
@@ -111,10 +107,6 @@
   using eqns_t = eqns_t<T::num_dimensions>;
 
   // get the collection accesor
-<<<<<<< HEAD
-=======
-  auto eos = flecsi_get_accessor( mesh, hydro, eos, eos_t, global, 0 );
->>>>>>> 5dab75bd
   state_accessor<T> state( mesh );
 
   // get the cells
